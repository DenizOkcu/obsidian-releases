--- conflicted
+++ resolved
@@ -9828,7 +9828,6 @@
     "repo": "HongjianTang/obsidian-insighta"
   },
   {
-<<<<<<< HEAD
     "id": "single-file-daily-notes",
     "name": "Single File Daily Notes",
     "author": "Pranav Mangal",
@@ -10226,12 +10225,12 @@
     "author": "Kim Hudaya",
     "description": "Push Markdown file to API endpoint.",
     "repo": "huedaya/obsidian-simple-file-push"
-=======
+  },
+  {
     "id": "paste-transform",
     "name": "Paste transform",
     "author": "Timofey Koolin",
     "description": "Modify text from the clipboard by regexp rules",
     "repo": "rekby/obsidian-paste-transform"
->>>>>>> c608a746
   }
 ]