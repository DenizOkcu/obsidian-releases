--- conflicted
+++ resolved
@@ -6846,81 +6846,80 @@
     "repo": "numeroflip/obsidian-auto-template-prompt"
   },
   {
-<<<<<<< HEAD
+    "id": "ketcher",
+    "name": "Ketcher",
+    "author": "Yulei Chen",
+    "description": "View or draw chemical structures and reactions using Ketcher.",
+    "repo": "yuleicul/obsidian-ketcher"
+  },
+  {
+    "id": "open-plugin-settings",
+    "name": "Open Plugin Settings",
+    "author": "Mara-Li",
+    "description": "Create a command to open a specified plugin settings.",
+    "repo": "lisandra-dev/open-plugin-settings-commands"
+  },
+  {
+    "id": "mathlive",
+    "name": "MathLive",
+    "author": "Dan Zilberman",
+    "description": "Faster and more intuitive MathJax editing using MathLive.",
+    "repo": "danzilberdan/obsidian-mathlive"
+  },
+  {
+    "id": "auto-hide-cursor",
+    "name": "Auto Hide Cursor",
+    "author": "Mo Ismat",
+    "description": "Hides the cursor when scrolling and shows it again when moving the mouse.",
+    "repo": "moismat/obsidian-auto-hide-cursor"
+  },
+  {
+    "id": "pubscale",
+    "name": "PubScale",
+    "author": "piriwata",
+    "description": "Seamlessly sync markdown notes into PlanetScale tables.",
+    "repo": "piriwata/pubScale"
+  },
+  {
+    "id": "rofi-helper",
+    "name": "Rofi Helper",
+    "description": "Adds a leaf ID parameter to the URI protocol for switching between open obsidian tabs with Rofi. A sample Rofi script is included.",
+    "author": "digitalsignalperson",
+    "repo": "digitalsignalperson/obsidian-rofi-helper"
+  },
+  {
+    "id": "mood-tracker",
+    "name": "Mood Tracker",
+    "author": "dartungar",
+    "description": "Track your moods & emotions easily. Visualize tracked history and browse the past entries.",
+    "repo": "dartungar/obsidian-mood-tracker"
+  },
+  {
+    "id": "plugin-manager",
+	  "name": "Plugin Manager",
+	  "description": "Extends plugin management of Obsidian.",
+	  "author": "ohm-en",
+	  "repo": "ohm-en/obsidian-plugin-manager"
+  },
+  {
+    "id": "better-mathjax",
+    "name": "Better MathJax",
+    "author": "GreasyCat",
+    "description": "Provide math autocompletion and customizable snippets.",
+    "repo": "greasycat/BetterMathjax"
+  },
+  {
+    "id": "ling-gloss",
+    "name": "Interlinear Glossing",
+    "description": "Format interlinear glosses used in linguistics texts.",
+    "author": "Mijyuoon",
+    "repo": "Mijyuoon/obsidian-ling-gloss"
+  },
+  {
     "id": "flowershow",
     "name": "Flowershow",
     "author": "Rufus Pollock",
     "description": "Publish with Flowershow directly from your Obsidian vault.",
     "repo": "datopian/obsidian-flowershow"
-=======
-    "id": "ketcher",
-    "name": "Ketcher",
-    "author": "Yulei Chen",
-    "description": "View or draw chemical structures and reactions using Ketcher.",
-    "repo": "yuleicul/obsidian-ketcher"
-  },
-  {
-    "id": "open-plugin-settings",
-    "name": "Open Plugin Settings",
-    "author": "Mara-Li",
-    "description": "Create a command to open a specified plugin settings.",
-    "repo": "lisandra-dev/open-plugin-settings-commands"
-  },
-  {
-    "id": "mathlive",
-    "name": "MathLive",
-    "author": "Dan Zilberman",
-    "description": "Faster and more intuitive MathJax editing using MathLive.",
-    "repo": "danzilberdan/obsidian-mathlive"
-  },
-  {
-    "id": "auto-hide-cursor",
-    "name": "Auto Hide Cursor",
-    "author": "Mo Ismat",
-    "description": "Hides the cursor when scrolling and shows it again when moving the mouse.",
-    "repo": "moismat/obsidian-auto-hide-cursor"
-  },
-  {
-    "id": "pubscale",
-    "name": "PubScale",
-    "author": "piriwata",
-    "description": "Seamlessly sync markdown notes into PlanetScale tables.",
-    "repo": "piriwata/pubScale"
-  },
-  {
-    "id": "rofi-helper",
-    "name": "Rofi Helper",
-    "description": "Adds a leaf ID parameter to the URI protocol for switching between open obsidian tabs with Rofi. A sample Rofi script is included.",
-    "author": "digitalsignalperson",
-    "repo": "digitalsignalperson/obsidian-rofi-helper"
-  },
-  {
-    "id": "mood-tracker",
-    "name": "Mood Tracker",
-    "author": "dartungar",
-    "description": "Track your moods & emotions easily. Visualize tracked history and browse the past entries.",
-    "repo": "dartungar/obsidian-mood-tracker"
-  },
-  {
-    "id": "plugin-manager",
-	  "name": "Plugin Manager",
-	  "description": "Extends plugin management of Obsidian.",
-	  "author": "ohm-en",
-	  "repo": "ohm-en/obsidian-plugin-manager"
-  },
-  {
-    "id": "better-mathjax",
-    "name": "Better MathJax",
-    "author": "GreasyCat",
-    "description": "Provide math autocompletion and customizable snippets.",
-    "repo": "greasycat/BetterMathjax"
-  },
-  {
-    "id": "ling-gloss",
-    "name": "Interlinear Glossing",
-    "description": "Format interlinear glosses used in linguistics texts.",
-    "author": "Mijyuoon",
-    "repo": "Mijyuoon/obsidian-ling-gloss"
->>>>>>> cd8f77c8
   }
 ]